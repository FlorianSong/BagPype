import bagpype.molecules
import bagpype.parameters

import bagpype.covalent
import bagpype.construction
import bagpype.parsing

import bagpype.settings  # for compatibility with the server for now
from bagpype.molecules import Protein
from bagpype.parsing import PDBParser
from bagpype.construction import Graph_constructor


head_string = (
    u"\n"
    u" |\u203E|                Welcome to              \n"
    r" | |__   __ _  __ _ _ __  _   _ _ __   ___  " + "\n"
    r" | '_ \ / _` |/ _` | '_ \| | | | '_ \ / _ \ " + "\n"
    r" | |_) | (_| | (_| | |_) | |_| | |_) |  __/ " + "\n"
    r" |_.__/ \__,_|\__, | .__/ \__, | .__/ \___| " + "\n"
    r"               __/ | |     __/ | |          " + "\n"
    r"              |___/|_|    |___/|_|          " + "\n"
    u"Biochemical, Atomistic Graph construction   \n"
    u"software in PYthon for Proteins, Etc.       \n"
    u"(C) Yaliraki group @ Imperial College London\n"
    u""
)

print(head_string)
<<<<<<< HEAD
=======
# Finish importing with a random quote.
# import requests 
# response = requests.get("https://api.quotable.io/random")
# if response.status_code == 200:
#     response = response.json()
#     print('"' + response["content"] + '"') 
#     print("by " + response["author"] + "\n" )
################################################
>>>>>>> 672e84e9


def standard_run(pdb_file):

    myprot = bagpype.molecules.Protein()

    parser = bagpype.parsing.PDBParser(pdb_file, download=True)
    parser.parse(myprot, strip={"res_name": ["HOH"]})

    ggenerator = bagpype.construction.Graph_constructor()
    ggenerator.construct_graph(myprot)

    return myprot<|MERGE_RESOLUTION|>--- conflicted
+++ resolved
@@ -27,8 +27,6 @@
 )
 
 print(head_string)
-<<<<<<< HEAD
-=======
 # Finish importing with a random quote.
 # import requests 
 # response = requests.get("https://api.quotable.io/random")
@@ -37,7 +35,6 @@
 #     print('"' + response["content"] + '"') 
 #     print("by " + response["author"] + "\n" )
 ################################################
->>>>>>> 672e84e9
 
 
 def standard_run(pdb_file):
