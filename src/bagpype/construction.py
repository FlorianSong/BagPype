import networkx as nx
import bagpype.parameters
import bagpype.molecules
import bagpype.covalent
from bagpype.errors import GraphConstructionError, MissingEnergyError, UnusualHydrogenError
from bagpype.settings import capping_decimals
import scipy
import numpy as np
import time
import itertools
import pandas as pd


#####################################
#                                   #
# The following functions deal with #
# generation of the protein graph   #
#                                   #
#####################################


class Graph_constructor(object):
    """This class is responsible for construction of the atomistic
    graph of a protein.  It identifies covalent bonds, hydrogen
    bonds, hydrophobic interactions, stacking interactions in DNA and
    various types of electrostatic interactions.
    Atom data should already have been loaded into the protein.
    """

    def __init__(self):

        ### Covalent bond related parameters:
        self.use_morse = False
        self.morse_well_width = 1.0

        ### Hydrogen bond related parameters:
        # old values commented at the very right
        self.H_acceptor_cutoff = 4  # 2.6
        self.donor_acceptor_cutoff = 5  # 3.6
        self.donor_H_acceptor_min_angle = 100  # 90
        self.donor_H_acceptor_max_angle = 180
        self.H_acceptor_neighbour_cutoff = 80

        self.H_bond_energy_cutoff = -0.01

        ### Hydrophobic interactions related parameters:
        self.hydrophobic_RMST_gamma = 0.1
        self.hydrophobic_neighbourhood = 1
        self.hydrophobic_burn_bridges = False
        self.hydrophobic_k_core = 0

        # Used to initialise all possible bonds, should always be LARGER than the longest possible bond
        self.max_cutoff = 9

        # Currently obsolete.
        # self.k_factor = 6.022 / 4.184

        # List of all bonds
        self.bonds = bagpype.molecules.BondList()

    def construct_graph(
        self,
        protein,
        atoms_file_name="atoms.csv",
        bonds_file_name="bonds.csv",
        gexf_file_name=None,
        barebones_graph=False,
        exclude_backbone=False,
    ):
        """This is the main driver function which calls
        sub-routines to generate each of the different types
        of bonds.
        The graph should already have atom data loaded.

        Options:
        atoms_file_name: specify file path for output file of atoms in csv format
        bonds_file_name: specify file path for output file of bonds in csv format
        gexf_file_name: specify file path for output file of graph in gexf format
        barebones_graph: Boolean specifying if you want a graph with no nodes/edges data
        exclude_backbone: Boolean specifying if you want to exclude the backbone interactions
        """

        print()
        print("Graph construction started")

        self.protein = protein
        self.exclude_backbone = exclude_backbone

        time1 = time.time()

        self._initialise_possible_bonds()
        self._initialise_covbond_dictionary()
        if self.protein.LINKs:
            self._process_LINKs()

        # Start finding covalent bonds & interactions
        self.find_covalent_bonds()
        self.find_covalent_LINK_bonds()

        # This has to be done so that the other functions can use the covalent bonds too:
        self.covalent_bonds_graph = nx.Graph()
        self.covalent_bonds_graph.add_nodes_from(
            self.protein.atoms.id()
        )  # Added later, not sure if this is a good idea...
        for bond in self.bonds:
            if bond.bond_type == ["COVALENT"]:
                self.covalent_bonds_graph.add_edge(bond.atom1.id, bond.atom2.id)

        # The following functions require knowledge of covalent bonds!
        self.find_hydrogen_bonds()
        self.find_hydrophobics()
        self.find_stacked()
        self.find_DNA_backbone()
        self.find_electrostatics()

        # Make list of bonds unique in the sense that there is only
        # one bond per pair of atoms (that can include multiple
        # contributions from hydrophobic, hydrogen, electrostatics etc.)
        self.bonds = uniquify(self.bonds)

        graph = nx.Graph()
        if barebones_graph:
            graph.add_nodes_from(self.protein.atoms.id())
        else:
            for atom in self.protein.atoms:
                graph.add_node(
                    atom.id,
                    name=atom.name,
                    chain=atom.chain,
                    res_num=atom.res_num,
                    res_name=atom.res_name,
                    element=atom.element,
                    xyz=atom.xyz,
                )

        # Construct graph from list of bonds
        id_counter = 0
        for bond in self.bonds:
            bond.id = id_counter
            if barebones_graph:
                graph.add_edge(bond.atom1.id, bond.atom2.id)
            elif not self.exclude_backbone or bond.bond_type != ['COVALENT']:
                graph.add_edge(
                    bond.atom1.id,
                    bond.atom2.id,
                    weight=bond.weight,
                    id=id_counter,
                    bond_type=bond.bond_type,
                )
            id_counter += 1

        # Check graph is connected
        number_connected_components = nx.number_connected_components(graph)
        if number_connected_components > 1 and not self.exclude_backbone:
            print(
                "WARNING: Number of connected components is greater than 1. (It's %d)"
                % (number_connected_components)
            )

        self.protein.bonds = self.bonds
        self.protein.graph = graph
        
        if atoms_file_name is not None:
            self._write_atoms_to_csv_file(atoms_file_name[:-4]+'_'+self.protein.pdb_id[5:9]+'.csv')
        if bonds_file_name is not None:
<<<<<<< HEAD
            self._write_bonds_to_csv_file(bonds_file_name)
=======
            self._write_bonds_to_csv_file(bonds_file_name[:-4]+'_'+self.protein.pdb_id[5:9]+'.csv')
            np.save(f'adjacency_{self.protein.pdb_id[5:9]}.npy', nx.to_numpy_array(graph))
>>>>>>> cfbd3ee9

        if gexf_file_name is not None:
            graph_modded = graph.copy()
            for _, __, d in graph_modded.edges(data=True):
                d["bond_type"] = "".join(d["bond_type"])
            nx.write_gexf(graph_modded, gexf_file_name)

        time2 = time.time()

        print(
            "Finished constructing the graph!"
            + " #residues = {}, #atoms = {}, #bonds = {}".format(
                len(self.protein.residues), len(self.protein.atoms), len(self.protein.bonds)
            )
        )
        print(
            "    Time taken = %.2fs, final filename: %s"
            % (time2 - time1, self.protein.pdb_id)
        )
        print()

        return nx.to_numpy_array(graph)

    def _initialise_possible_bonds(self):
        """
        Initialises all possible bonds (ie all atoms within certain distance of atom),
        which saves a lot of computing time later.
        Relies on the fact that atom ids run from 0 to # of atoms.

        *This is the memory efficient version, which turns out to also be faster,
        and so it is to be preferred in most cases!*
        """

        print("Initialising all possible bonds, memory efficiently...")
        atom_coords = self.protein.atoms.coordinates()

        self.possible_bonds = {}

        # One single loop through all atoms
        for atom1 in range(atom_coords.shape[0]):
            atom1_coords = atom_coords[
                np.newaxis,
                atom1,
            ]
            # find all close contacts to atom1 by computing all distances of all atoms to atom1
            neighbours = list(
                np.where(
                    scipy.spatial.distance.cdist(atom1_coords, atom_coords)
                    <= self.max_cutoff
                )[1]
            )
            neighbours.remove(atom1)
            self.possible_bonds[atom1] = neighbours

    def _initialise_covbond_dictionary(self):
        """
        This is a wrapper function to run bagpype.covalent.
        It will create a dictionary of all covalent bond energies based on a list of residues
        that are present in the structure.
        """
        list_of_present_residues = sorted(
            list(set([atom.res_name for atom in self.protein.atoms]))
        )

        self.cov_bond_energies = bagpype.covalent.generate_energies_dictionary(
            list_of_present_residues
        )

        for key in bagpype.parameters.non_standard_residues:
            self.cov_bond_energies[key] = {}
        self.cov_bond_energies.update(bagpype.parameters.non_standard_residues)

    def _write_bonds_to_csv_file(self, name):
        """
        Writes bond data to a generic csv file
        """
        bond_data = []
        for bond in self.bonds:
            if not self.exclude_backbone or bond.bond_type != ['COVALENT']:
                bond_data.append(
                    [
                        bond.id,
                        ",".join(bond.bond_type),
                        bond.weight,
                        distance_between_two_atoms(bond.atom1, bond.atom2),
                        bond.atom1.id,
                        bond.atom1.name,
                        bond.atom1.res_name,
                        bond.atom1.res_num,
                        bond.atom1.chain,
                        bond.atom2.id,
                        bond.atom2.name,
                        bond.atom2.res_name,
                        bond.atom2.res_num,
                        bond.atom2.chain,
                    ]
                )
        bond_df = pd.DataFrame(
            data=bond_data,
            columns=[
                "bond_id",
                "bond_type",
                "bond_weight",
                "bond_distance",
                "atom1_id",
                "atom1_name",
                "atom1_res_name",
                "atom1_res_num",
                "atom1_chain",
                "atom2_id",
                "atom2_name",
                "atom2_res_name",
                "atom2_res_num",
                "atom2_chain",
            ],
        )
        bond_df.to_csv(name, header=True, index=False)

    def _write_atoms_to_csv_file(self, name):
        atom_data = []
        for atom in self.protein.atoms:
            atom_data.append(
                [
                    atom.id,
                    atom.PDBnum,
                    atom.name,
                    atom.element,
                    atom.chain,
                    atom.res_name,
                    atom.res_num,
                    ", ".join([str(i) for i in list(atom.xyz)]),
                ]
            )
        atom_df = pd.DataFrame(
            data=atom_data,
            columns=[
                "id",
                "PDBnum",
                "name",
                "element",
                "chain",
                "res_name",
                "res_num",
                "xyz",
            ],
        )
        atom_df.to_csv(name, header=True, index=False)

    def _process_LINKs(self):
        """
        Since LINK entries can be either covalent or electrostatic, we need
        to process them beforehand. This function will judge based on the
        distance between the two atoms whether a LINK entry is describing
        a covalent bond or electrostatic interaction.
        """
        print("Processing LINK entries...")
        LINK_bonds = self.protein.LINKs
        LINK_list = []

        for LINK_bond in LINK_bonds:
            found_atoms = [None, None]
            for i in range(2):
                found = False
                LINK_atom = LINK_bond[i]
                for atom in self.protein.atoms:
                    if (
                        LINK_atom["name"] == atom.name
                        and LINK_atom["res_name"] == atom.res_name
                        and LINK_atom["res_num"] == atom.res_num
                        and LINK_atom["chain"] == atom.chain
                    ):
                        found = True
                        found_atoms[i] = atom
                        break
                if not found:
                    print(
                        (
                            "WARNING: LINK atom {0} {1} {2} {3} not found".format(
                                LINK_atom["name"],
                                LINK_atom["res_name"],
                                LINK_atom["res_num"],
                                LINK_atom["chain"],
                            )
                            + ". Ignoring this LINK entry."
                        )
                    )
                    found = False
            if found_atoms[0] and found_atoms[1]:
                is_covalent = within_cov_bonding_distance(found_atoms[0], found_atoms[1])
                new_LINK_entry = (
                    found_atoms,
                    {"is_covalent": is_covalent, "distance": LINK_bond[2]},
                )

                # Check for duplicates and don't add new_LINK_entry if already present.
                if not any(
                    [
                        found_atoms[0] == item[0][0] and found_atoms[1] == item[0][1]
                        for item in LINK_list
                    ]
                ):
                    LINK_list.append(new_LINK_entry)
        self._LINK_list = LINK_list

    ##################
    # COVALENT BONDS #
    ##################
    def find_covalent_bonds(self):
        """
        Self-explanatory function. Finds covalent bonds by looping through
        all atoms once and considering all possible neighbours in a radius
        for covalent bonds, depending on whether they are in the same or
        different residues.
        """
        print("Finding covalent bonds...")

        for atom1 in self.protein.atoms:
            for atom2 in self.protein.atoms[self.possible_bonds[atom1.id]]:
                if atom2.id > atom1.id:

                    if in_same_residue(atom1, atom2):
                        self._add_intra_residue_bond(atom1, atom2)
                    else:
                        self._add_inter_residue_bond(atom1, atom2)

    def _add_covalent_bond(self, atom1, atom2, bond_strength, bond_type="COVALENT"):
        """
        The generic function to add covalent bonds.
        """
        if bond_strength is not None:
            # bond_strength *= self.k_factor / 6.022
            bond_strength /= 4.184
            bond_strength *= self._morse_potential(atom1, atom2) if self.use_morse else 1
            self.bonds.append(
                bagpype.molecules.Bond([], atom1, atom2, bond_strength, bond_type)
            )

    def _morse_potential(self, atom1, atom2):
        """
        A short function to implement the Morse potential for covalent bonds.
        This is not usually used, but implemented as an option to explore anyways.
        """
        delta_r = abs(
            distance_between_two_atoms(atom1, atom2) - equilibrium_distance(atom1, atom2)
        )
        return 1 - (1 - np.exp(-self.morse_well_width * delta_r)) ** 2

    def _add_intra_residue_bond(self, atom1, atom2):
        """
        Sub-routine for adding intra-residue bonds. It will check the
        covalent bond dictionary for known covalent bonds, and if that
        fails, it will potentially add them based on distance constraints
        anyway.
        """
        # this is just a sanity check
        residue = atom1.res_name
        if atom2.res_name != residue:
            raise GraphConstructionError(
                "Something went wrong, trying to add intra-residue bond for two atoms of different residue names. "
            )

        try:
            # Checking only one way is enough, because covalent bond energies are generated both ways round by default.
            bond_strength = self.cov_bond_energies[residue][atom1.name][
                atom2.name
            ]  # if within_cov_bonding_distance(atom1, atom2) else None
        except KeyError:
            bond_strength = self._add_covalent_bonds_using_distance_contraints(
                atom1, atom2, print_warnings=True
            )

        self._add_covalent_bond(atom1, atom2, bond_strength)

    def _add_inter_residue_bond(self, atom1, atom2):
        """
        Sub-routine for adding INTER-residue covalent bonds.
        These are only allowed for the three types listed below.
        """
        # peptide bond, disulfide bridge and nucleic bond
        conditions = (
            (atom1.element == "C" and atom2.element == "N")
            or (atom1.element == "N" and atom2.element == "C")
            or (atom1.element == "O" and atom2.element == "P")
            or (atom1.element == "P" and atom2.element == "O")
        )

        # Distinguish between covalent bonds and DISULFIDE bridges! O.o
        if conditions:
            bond_type = "COVALENT"
        elif atom1.element == "S" and atom2.element == "S":
            bond_type = "DISULFIDE"
        else:
            bond_type = None

        if bond_type is not None:
            bond_strength = self._add_covalent_bonds_using_distance_contraints(atom1, atom2)
            self._add_covalent_bond(atom1, atom2, bond_strength, bond_type=bond_type)

    def _add_covalent_bonds_using_distance_contraints(
        self, atom1, atom2, print_warnings=False
    ):
        """
        This function will check whether two atoms are within covalent
        bonding distance, and then attempt to lookup the corresponding
        bond energy from the parameters file.
        """
        if within_cov_bonding_distance(atom1, atom2):
            lookup = tuple([atom1.element, atom2.element])
            lookup_reversed = tuple([atom2.element, atom1.element])
            if print_warnings:
                print(
                    "WARNING: Adding bond between {} and {} based on distance constraints using single bond energies!".format(
                        atom1, atom2
                    )
                )

            # Look up the single bond energy and if not found, raise an error
            try:
                return bagpype.parameters.single_bond_energies[lookup]
            except KeyError:
                try:
                    return bagpype.parameters.single_bond_energies[lookup_reversed]
                except KeyError:
                    raise MissingEnergyError(
                        atom1.element,
                        atom2.element,
                        (atom1.res_name + atom1.res_num, atom2.res_name + atom2.res_num),
                    )
        else:
            return None

    def find_covalent_LINK_bonds(self):
        """
        This auxiliary sub_routine will process covalent LINK entries.
        """
        # Covalent LINK entries
        if self.protein.LINKs:
            are_there_LINK_covalent_bonds = bool(
                sum([x[1]["is_covalent"] for x in self._LINK_list])
            )
            if are_there_LINK_covalent_bonds:
                print("    Considering covalent LINK entries...")

                # To avoid doubly adding covalent LINK entries where they have already been detected, we need the following list of covalent bonds
                cov_bonds = [
                    (bond.atom1.id, bond.atom2.id)
                    for bond in self.bonds
                    if "COVALENT" in bond.bond_type
                ]
                cov_bonds.extend([bond[::-1] for bond in cov_bonds])

                for item in self._LINK_list:
                    atom1, atom2 = item[0]

                    # Is this LINK entry covalent and is this bond not already included?
                    if item[1]["is_covalent"] and (atom1.id, atom2.id) not in cov_bonds:

                        bond_strength = self._add_covalent_bonds_using_distance_contraints(
                            atom1, atom2, print_warnings=True
                        )
                        self._add_covalent_bond(atom1, atom2, bond_strength)

    ##################
    # HYDROGEN BONDS #
    ##################

    def find_hydrogen_bonds(self):
        """
        Top-level wrapper funciton to determine hydrogen bonds
        """
        print(
            "Finding hydrogen bonds at cutoff = "
            + str(self.H_bond_energy_cutoff)
            + "kcal/mol..."
        )
        total_hydrogen_energy = 0

        print("    Assigning H-bond status...")
        # Assign H-bond status to all N, O, S atoms in the structure
        # Very efficient, so ok if some might not get used
        self.Hbond_status = {}
        for atom in self.protein.atoms:
            if atom.element in ["N", "O", "S"]:
                self.Hbond_status[atom.id] = self._assign_Hbond_status(atom)

        print("    Applying constraints and computing bond strengths...")
        # This is where hydrogen bonds are identified
        for hydrogen in [atom for atom in self.protein.atoms if atom.element == "H"]:
            donor = self._find_donor(hydrogen)
            # some preliminary conditions for the donor to not be eligible
            if (
                donor.element not in ["N", "O", "S"]
                or self.Hbond_status[donor.id] == None
                or donor.name in ["OXT"]
            ):
                continue

            # Now loop through all possible acceptors
            for acceptor in [
                atom
                for atom in self.protein.atoms[self.possible_bonds[hydrogen.id]]
                if atom.element in ["N", "O", "S"]
            ]:

                if self.Hbond_status[acceptor.id] == None or acceptor.name in ["OXT"]:
                    continue

                # Some more conditions for the triple to eligible
                if (
                    self._is_donor(donor)
                    and self._is_acceptor(acceptor)
                    and not in_third_neighbourhood(
                        self.covalent_bonds_graph, hydrogen, acceptor
                    )
                ):
                    # Check criteria:
                    r = distance_between_two_atoms(acceptor, hydrogen)
                    d = distance_between_two_atoms(acceptor, donor)

                    if d < self.donor_acceptor_cutoff and r < self.H_acceptor_cutoff:
                        theta = self._get_angle(donor, hydrogen, acceptor)

                        if (
                            self.donor_H_acceptor_min_angle
                            <= np.rad2deg(theta)
                            <= self.donor_H_acceptor_max_angle
                        ):
                            # Is this a salt bridge?
                            salt_bridge_indicator = self._is_salt_bridge(
                                hydrogen, donor, acceptor
                            )

                            if salt_bridge_indicator:
                                bond_strength = self._compute_salt_bridge_energy(d)
                            else:
                                bond_strength = self._compute_hydrogen_bond_energy(
                                    hydrogen, donor, acceptor, d, theta
                                )

                            if bond_strength is not None and (
                                bond_strength < self.H_bond_energy_cutoff
                                or (salt_bridge_indicator and bond_strength < 0)
                            ):
                                atom1, atom2 = hydrogen, acceptor

                                # bond_strength *= -self.k_factor * 4.184 / 6.022
                                bond_strength *= -1
                                total_hydrogen_energy -= bond_strength

                                self.bonds.append(
                                    bagpype.molecules.Bond(
                                        [],
                                        atom1,
                                        atom2,
                                        bond_strength,
                                        {True: "SALTBRIDGE", False: "HYDROGEN"}[
                                            salt_bridge_indicator
                                        ],
                                    )
                                )

        print(
            "    Total energy of hydrogen bonds and salt bridges: "
            + str(round(total_hydrogen_energy, 2))
            + " kcal/mol"
        )

    def _get_angle(self, atom1, atom2, atom3):
        """
        Finds the angle formed by the three input atoms, where atom2 is the vertex of the angle.
        input: three atom objects
        output: angle IN RAD!!
        """
        v21 = atom2.xyz - atom1.xyz
        v23 = atom2.xyz - atom3.xyz

        cosine_angle = np.dot(v21, v23) / (np.linalg.norm(v21) * np.linalg.norm(v23))

        # Note: as the arccos is only defined on [0, pi], we do not have to worry about this.
        return np.arccos(cosine_angle)

    def _get_out_of_plane_angle(self, donor_list, acceptor_list):
        """
        Find the angle between the two planes formed by donor_list and acceptor_list
        input: two lists of three atom ids
        output: angle IN RAD!!
        """

        def normal_unit_vector(point1, point2, point3):
            """Function to find normal unit vector for 3 points in 3D space"""
            v12 = point1 - point2
            v13 = point1 - point3
            normal_vector = np.cross(v12, v13)
            return normal_vector / np.linalg.norm(normal_vector)

        # Find normal unit vector for both planes
        donor_plane_normal = normal_unit_vector(
            self.protein.atoms[donor_list[0]].xyz,
            self.protein.atoms[donor_list[1]].xyz,
            self.protein.atoms[donor_list[2]].xyz,
        )
        acceptor_plane_normal = normal_unit_vector(
            self.protein.atoms[acceptor_list[0]].xyz,
            self.protein.atoms[acceptor_list[1]].xyz,
            self.protein.atoms[acceptor_list[2]].xyz,
        )

        # The angle is now arccos(normal1 *dot* normal2)
        gamma = np.arccos(np.dot(donor_plane_normal, acceptor_plane_normal))

        if gamma < np.pi / 2.0:
            gamma = np.pi - gamma
        return gamma

    def _find_donor(self, atom):
        """
        This identifies the covalent bonding partner of a hydrogen
        atom. There should be exactly one. This will raise an error if
        the atom is not a hydrogen or the atom has more than 1 covalent bonding
        partner.
        """
        if atom.element != "H":
            raise UnusualHydrogenError(
                "You have tried to find the donor of atom {0}, "
                "but atom {0} is not a hydrogen. ".format(atom.id)
            )

        cov_bonding_partners_ids = list(self.covalent_bonds_graph.neighbors(atom.id))
        # cov_bonding_partners_ids = [(bond.atom1.id, bond.atom2.id) for bond in covalent_bonds if bond.atom1.id == atom.id or bond.atom2.id == atom.id]
        if len(cov_bonding_partners_ids) > 1:
            raise UnusualHydrogenError(
                "Atom {0} is a hydrogen, but has more than one covalent "
                "bonding partner: {1}. ".format(
                    atom, [self.protein.atoms[x] for x in cov_bonding_partners_ids]
                )
            )
        elif len(cov_bonding_partners_ids) == 0:
            raise UnusualHydrogenError(
                "Atom {0} is a hydrogen, but has no covalent "
                "bonding partners. ".format(atom)
            )
        else:
            return self.protein.atoms[cov_bonding_partners_ids[0]]

    def _is_donor(self, atom):
        return (
            True
            if self.Hbond_status[atom.id]["DonorAcceptor"] in ("donor", "both")
            else False
        )

    def _is_acceptor(self, atom):
        return (
            True
            if self.Hbond_status[atom.id]["DonorAcceptor"] in ("acceptor", "both")
            else False
        )

    def _is_salt_bridge(self, hydrogen, donor, acceptor):
        """Check if triplet is a salt bridge"""

        # Donor and acceptor need to be charged
        if (
            self.Hbond_status[donor.id]["Charged"]
            and self.Hbond_status[acceptor.id]["Charged"]
        ):

            for n in self.covalent_bonds_graph.neighbors(acceptor.id):
                neighbor_atom = self.protein.atoms[n]
                phi = self._get_angle(hydrogen, acceptor, neighbor_atom)
                if np.rad2deg(phi) < self.H_acceptor_neighbour_cutoff:
                    return False
            return True
        else:
            return False

    def _compute_salt_bridge_energy(self, donor_acceptor_distance):
        R_s = 3.2
        x = 0.375
        V_0 = 10

        Rnorm = R_s / (donor_acceptor_distance + x)
        E = V_0 * (5 * (Rnorm ** 12) - 6 * (Rnorm ** 10))
        return E

    def _compute_hydrogen_bond_energy(
        self, hydrogen, donor, acceptor, donor_acceptor_distance, theta
    ):
        """
        Computes hydrogen bond energy according to formula which is printed in FIRST manual,
        derived from Mayo potential
        """

        D_SP2 = False
        D_SP3 = False
        A_SP2 = False
        A_SP3 = False

        donor_triplet_list = self._find_all_atom_triples(hydrogen)
        acceptor_triplet_list = self._find_all_atom_triples(acceptor)

        R_s = 2.8
        V_0 = 8.0
        Rnorm = R_s / donor_acceptor_distance

        E_distance = V_0 * (5 * (Rnorm ** 12) - 6 * (Rnorm ** 10))

        prefactor = (np.cos(theta) ** 2) * np.exp(-((np.pi - theta) ** 6))

        # Set a few booleans denoting Hybridisation, in particular D_SP2, D_SP3, A_SP2, A_SP3
        if self.Hbond_status[donor.id]["Hybridisation"] == "sp2":
            D_SP2 = True
        elif self.Hbond_status[donor.id]["Hybridisation"] == "sp3":
            D_SP3 = True
        else:
            raise GraphConstructionError(
                "Hybridisation state for atom "
                + str(donor.id)
                + " is invalid: "
                + str(self.Hbond_status[donor.id]["Hybridisation"])
            )

        if self.Hbond_status[acceptor.id]["Hybridisation"] == "sp2":
            A_SP2 = True
        elif self.Hbond_status[acceptor.id]["Hybridisation"] == "sp3":
            A_SP3 = True
        else:
            raise GraphConstructionError(
                "Hybridisation state for atom "
                + str(acceptor.id)
                + " is invalid: "
                + str(self.Hbond_status[acceptor.id]["Hybridisation"])
            )

        if D_SP2 and A_SP2:

            angle = 0.0
            best_angle = 0.0

            for donor_triplet in donor_triplet_list:
                for acceptor_triplet in acceptor_triplet_list:

                    phi = self._get_angle(
                        hydrogen, acceptor, self.protein.atoms[acceptor_triplet[1]]
                    )
                    gamma = self._get_out_of_plane_angle(donor_triplet, acceptor_triplet)

                    if np.rad2deg(phi) <= 90:
                        return None

                    if phi > gamma:
                        angle = phi
                    else:
                        angle = gamma

                    if angle > best_angle:
                        best_angle = angle

            E_angular = np.cos(best_angle) ** 2 * prefactor

        elif D_SP3 and A_SP2:

            best_phi = 0.0
            for acceptor_triplet in acceptor_triplet_list:
                phi = self._get_angle(
                    hydrogen, acceptor, self.protein.atoms[acceptor_triplet[1]]
                )

                if np.rad2deg(phi) <= 90:
                    return None

                if phi > best_phi:
                    best_phi = phi
            E_angular = np.cos(best_phi) ** 2 * prefactor

        elif D_SP2 and A_SP3:

            E_angular = prefactor ** 2

        elif D_SP3 and A_SP3:

            diff_angle = np.deg2rad(109.5)
            best_phi = 100.0

            for acceptor_triplet in acceptor_triplet_list:

                phi = self._get_angle(
                    hydrogen, acceptor, self.protein.atoms[acceptor_triplet[1]]
                )

                if phi - diff_angle > np.deg2rad(90.0):
                    return None

                if phi < best_phi:
                    best_phi = phi

            E_angular = np.cos(best_phi - diff_angle) ** 2 * prefactor

        E = E_distance * E_angular
        return E

    def _find_all_atom_triples(self, atom):
        """
        Finds all possible triplets surrounding atom.
        """
        triple_list = []

        site1 = atom.id
        degree = nx.degree(self.covalent_bonds_graph, site1)

        if degree < 1:
            raise GraphConstructionError(
                "Couldn't find triplet for single atom {} with no bonds! ".format(atom)
            )

        elif degree == 1:
            site2 = list(self.covalent_bonds_graph.neighbors(atom.id))[0]
            for site3 in self.covalent_bonds_graph.neighbors(site2):
                if site3 != site1 and (
                    self.protein.atoms[site1].res_name == "HOH"
                    or self.protein.atoms[site2].element != "H"
                ):
                    triple_list.append([site1, site2, site3])
        else:
            for site2 in self.covalent_bonds_graph.neighbors(site1):
                for site3 in self.covalent_bonds_graph.neighbors(site1):
                    if site2 != site3 and (
                        self.protein.atoms[site1].res_name == "HOH"
                        or self.protein.atoms[site2].element != "H"
                    ):
                        triple_list.append([site1, site2, site3])

        return triple_list

    def _assign_Hbond_status(self, atom):
        """Determine and assign H-bonding status to atoms
        Input: one atom object
        Writes status into a dictionary with the following possible values:
        Hybridisation: "sp2", "sp3"
        Charged: True, False
        DonorAcceptor: "donor", "acceptor", "both"
        """

        status_out = {}

        if atom.element == "N":
            if self._is_mainchain(atom):
                # tests for terminal Nitrogens
                if nx.degree(self.covalent_bonds_graph, atom.id) == 4:
                    status_out.update(
                        DonorAcceptor="donor", Charged=True, Hybridisation="sp3"
                    )
                else:
                    status_out.update(
                        DonorAcceptor="donor", Charged=False, Hybridisation="sp2"
                    )
            elif self._get_charged_residue(atom) is not None:
                status_out = self._get_charged_residue(atom)
            else:
                status_out = self._determine_status_N(atom)

        elif atom.element == "O":
            if self._is_mainchain(atom):
                status_out.update(
                    DonorAcceptor="acceptor", Charged=False, Hybridisation="sp2"
                )
            elif self._get_charged_residue(atom) is not None:
                status_out = self._get_charged_residue(atom)
            else:
                status_out = self._determine_status_O(atom)

        elif atom.element == "S":
            status_out = self._determine_status_S(atom)

        else:
            raise GraphConstructionError(
                "Function for Hbond status assignment did not receive an atom of element N, O or S. "
            )

        # perform a check:
        if status_out is not None and (
            status_out["DonorAcceptor"] not in ("donor", "acceptor", "both")
            or status_out["Charged"] not in (True, False)
            or status_out["Hybridisation"] not in ("sp2", "sp3")
        ):
            raise GraphConstructionError(
                "Atom "
                + str(atom.id)
                + " was not correctly given a Hydrogen status. Something must have gone wrong in the code. "
            )

        return status_out

    def _is_mainchain(self, atom):
        """Check if atom is on peptide mainchain"""

        neighbour_atom_names = [
            self.protein.atoms[a].name for a in self.covalent_bonds_graph.neighbors(atom.id)
        ]

        # First 3 criteria (ie CA, N and C) refer to the backbone.

        if atom.name == "CA":
            # Check for N and C as direct neighbours
            if "N" in neighbour_atom_names and "C" in neighbour_atom_names:
                return True

        elif atom.name == "N":
            # Check for CA as direct and C neighbour with dist 2
            if "CA" in neighbour_atom_names:
                sec_neighbour_ids = sec_neighborhood(self.covalent_bonds_graph, atom.id)
                sec_neighbour_names = [self.protein.atoms[a].name for a in sec_neighbour_ids]
                if "C" in sec_neighbour_names:
                    return True

        elif atom.name == "C":
            # check for CA and O as direct neighbours
            if "CA" in neighbour_atom_names and "O" in neighbour_atom_names:
                return True

        elif atom.name == "O":
            # if C is direct neighbour and CA is second nearest neighbour
            if "C" in neighbour_atom_names:
                sec_neighbour_ids = sec_neighborhood(self.covalent_bonds_graph, atom.id)
                sec_neighbour_names = [self.protein.atoms[a].name for a in sec_neighbour_ids]
                if "CA" in sec_neighbour_names:
                    return True

        elif atom.name == "H":
            # if N direct and CA second nearest neighbour
            if "N" in neighbour_atom_names:
                sec_neighbour_ids = sec_neighborhood(self.covalent_bonds_graph, atom.id)
                sec_neighbour_names = [self.protein.atoms[a].name for a in sec_neighbour_ids]
                if "CA" in sec_neighbour_names:
                    return True

        # For DNA, RNA...
        # but this case will never actually come up...
        elif atom.name == "P":
            # if O5 direct neighbour
            if "O5" in neighbour_atom_names:
                return True

        # Default
        return False

    def _get_charged_residue(self, atom):
        """Check if atom is in a charged residue and assign orbid and charge status"""

        if atom.element == "N":
            if atom.res_name == "ARG":
                return dict(DonorAcceptor="donor", Charged=True, Hybridisation="sp2")

            elif atom.res_name == "LYS":
                return dict(DonorAcceptor="donor", Charged=True, Hybridisation="sp3")

            else:
                neighbour_atom_names = [
                    self.protein.atoms[a].name
                    for a in self.covalent_bonds_graph.neighbors(atom.id)
                ]
                if "CA" in neighbour_atom_names and "C" not in neighbour_atom_names:
                    return dict(DonorAcceptor="donor", Charged=True, Hybridisation="sp3")

        elif atom.element == "O":
            if atom.res_name == "ASP" or atom.res_name == "GLU":
                return dict(DonorAcceptor="acceptor", Charged=True, Hybridisation="sp2")

            else:
                neighbour_atom_names = [
                    self.protein.atoms[a].name
                    for a in self.covalent_bonds_graph.neighbors(atom.id)
                ]
                if "CB" not in neighbour_atom_names:
                    sec_neighbour_ids = sec_neighborhood(self.covalent_bonds_graph, atom.id)
                    sec_neighbour_names = [
                        self.protein.atoms[a].name for a in sec_neighbour_ids
                    ]
                    if "CA" in sec_neighbour_names and "N" not in sec_neighbour_names:
                        return dict(
                            DonorAcceptor="acceptor", Charged=True, Hybridisation="sp2"
                        )
        return None

    def _determine_status_N(self, atom):
        """Determines and assigns hydrogen-bonding status to Nitrogen atoms"""

        if atom.res_name == "ASN" or atom.res_name == "GLN":
            return dict(DonorAcceptor="donor", Charged=False, Hybridisation="sp2")

        elif atom.res_name == "HIS":

            hist_state = self._get_histidine_protonation_state(atom)

            if hist_state == 1 or hist_state == 3:
                return dict(DonorAcceptor="donor", Charged=True, Hybridisation="sp2")

            else:
                return dict(DonorAcceptor="acceptor", Charged=True, Hybridisation="sp2")

        elif atom.res_name == "TRP":
            return dict(DonorAcceptor="donor", Charged=False, Hybridisation="sp2")

        else:
            degree = nx.degree(self.covalent_bonds_graph, atom.id)
            if degree == 0:
                raise GraphConstructionError(
                    "The Nitrogen {} has no covalent bonding partners. ".format(atom)
                )

            elif degree == 2:
                for n in self.covalent_bonds_graph.neighbors(atom.id):

                    if self._is_double_bond(atom, self.protein.atoms[n]):
                        return dict(
                            DonorAcceptor="acceptor", Charged=False, Hybridisation="sp2"
                        )

                return dict(DonorAcceptor="acceptor", Charged=True, Hybridisation="sp2")

            elif degree == 3:
                return dict(DonorAcceptor="donor", Charged=False, Hybridisation="sp2")

            elif degree == 4:
                return dict(DonorAcceptor="donor", Charged=True, Hybridisation="sp3")

            elif degree > 4:
                print(
                    "Something went wrong, atom {0} is a Nitrogen".format(atom)
                    + "but has more than 4 covalent bonds"
                )
                return None

        # This is a relict in FIRST, this will never happen as the above covers all possible cases. Included for completeness's sake
        return dict(DonorAcceptor="donor", Charged=False, Hybridisation="sp2")

    def _get_histidine_protonation_state(self, atom):
        """Determines Histidine protonation state"""

        state = 0
        for neighbour_atom in [
            self.protein.atoms[j] for j in self.covalent_bonds_graph.neighbors(atom.id)
        ]:
            if neighbour_atom.element == "H":
                state += 1
            if neighbour_atom.name == "CE1":
                CE_atom = neighbour_atom

                for ce_neighbour_atom in [
                    self.protein.atoms[j]
                    for j in self.covalent_bonds_graph.neighbors(CE_atom.id)
                ]:
                    if ce_neighbour_atom.element == "N" and ce_neighbour_atom.id != atom.id:
                        other_nitrogen = ce_neighbour_atom
                        for other_N_neighbour_atom in [
                            self.protein.atoms[k]
                            for k in self.covalent_bonds_graph.neighbors(other_nitrogen.id)
                        ]:
                            if other_N_neighbour_atom.element == "H":
                                state += 2
        return state

    def _is_double_bond(self, atom1, atom2):
        """Check if bond is actually a double bond -- it has to be within 1.4 A"""

        return (
            True
            if (
                (atom1.element == "N" and atom2.element == "C")
                or (atom2.element == "C" and atom1.element == "N")
            )
            and distance_between_two_atoms(atom1, atom2) <= 1.4
            else False
        )

    def _determine_status_O(self, atom):
        """Determines and assigns hydrogen-bonding status to Oxygen atoms"""

        if atom.res_name == "SER" or atom.res_name == "THR":
            return dict(DonorAcceptor="both", Charged=False, Hybridisation="sp3")

        elif atom.res_name == "TYR":
            return dict(DonorAcceptor="both", Charged=False, Hybridisation="sp2")

        elif atom.res_name == "ASN" or atom.res_name == "GLN":
            # kept this case here separately in case we go for donor/acceptor assignment later..
            return dict(DonorAcceptor="acceptor", Charged=False, Hybridisation="sp2")

        else:
            degree = nx.degree(self.covalent_bonds_graph, atom.id)

            if degree == 0:
                if atom.res_name == "HOH":
                    raise GraphConstructionError(
                        "The Oxygen {} has no covalent bonding partners. "
                        "Since this O belongs to a water molecule, this error was very likely to be caused by Reduce, "
                        "a third-party software that BaGPyPe uses to add hydrogens to PDB files. Unfortunately, "
                        "Reduce is not able to add hydrogens to single Oxygen atoms (belonging to waters). "
                        "If you would like to include water molecules "
                        "in the atomistic graph, please consider using a different software to add hydrogen atoms. ".format(
                            atom.id
                        )
                    )
                else:
                    raise GraphConstructionError(
                        "The Oxygen {} has no covalent bonding partners. ".format(atom)
                    )

            if degree == 1:
                sec_neighbors_id = sec_neighborhood(self.covalent_bonds_graph, atom.id)
                other_O = None

                # check if there is a second O in neighborhood
                for i in sec_neighbors_id:
                    if self.protein.atoms[i].element == "O":
                        other_O = i
                # if there is than check if it is also single bonded
                if other_O is not None:

                    if nx.degree(self.covalent_bonds_graph, other_O) == 1:
                        return dict(
                            DonorAcceptor="acceptor", Charged=True, Hybridisation="sp2"
                        )

                    else:
                        return dict(
                            DonorAcceptor="acceptor", Charged=False, Hybridisation="sp2"
                        )
                # no other O in surroundings..
                else:
                    return dict(DonorAcceptor="acceptor", Charged=False, Hybridisation="sp2")

            elif degree == 2:
                any_neighbour_H = False
                for neighbour_atom in [
                    self.protein.atoms[j]
                    for j in self.covalent_bonds_graph.neighbors(atom.id)
                ]:
                    if neighbour_atom.element == "H":
                        any_neighbour_H = True

                if any_neighbour_H:
                    return dict(DonorAcceptor="both", Charged=False, Hybridisation="sp3")

                else:
                    return dict(DonorAcceptor="acceptor", Charged=False, Hybridisation="sp3")

            elif degree > 2:
                print(
                    "Something went wrong. Atom {0} is an Oxygen ".format(atom)
                    + "but has more than 2 covalent bonds"
                )
                return None

    def _determine_status_S(self, atom):
        """Determines and assigns hydrogen-bonding status to Sulfur atoms"""

        if atom.res_name == "MET":
            return dict(DonorAcceptor="acceptor", Charged=False, Hybridisation="sp3")

        elif atom.res_name == "CYS" or atom.res_name == "CYX":
            neighbours = self.covalent_bonds_graph.neighbors(atom.id)

            if "H" in [self.protein.atoms[n].element for n in neighbours]:
                return dict(DonorAcceptor="both", Charged=False, Hybridisation="sp3")

            else:
                return dict(DonorAcceptor="acceptor", Charged=False, Hybridisation="sp3")

        else:
            degree = nx.degree(self.covalent_bonds_graph, atom.id)

            if degree == 0:
                raise GraphConstructionError(
                    "The Sulfur {} has no covalent bonding partners. ".format(atom)
                )

            elif degree == 1:
                return dict(DonorAcceptor="acceptor", Charged=True, Hybridisation="sp2")

            elif degree == 2:
                neighbours = self.covalent_bonds_graph.neighbors(atom.id)

                if "H" in [self.protein.atoms[n].element for n in neighbours]:
                    return dict(DonorAcceptor="both", Charged=False, Hybridisation="sp3")

                else:
                    return dict(DonorAcceptor="acceptor", Charged=False, Hybridisation="sp3")

            elif degree == 3:
                return dict(DonorAcceptor="donor", Charged=True, Hybridisation="sp3")

            else:
                print(
                    "Something went wrong. Atom {0} is a Sulfur ".format(atom)
                    + "but has more than 3 covalent bonds. Couldn't determine H-bonding status."
                )
                return None

    ############################
    # HYDROPHOBIC INTERACTIONS #
    ############################

    def find_hydrophobics(self):
        """Function that implements hydrophobic interaction as a three step process: 1. Pre-selection, 2. Weighting, 3. Sparsification
        Parameters are passed as values belonging to self:
        self.hydrophobic_RMST_gamma, self.hydrophobic_neighbourhood, self.hydrophobic_burn_bridges

        Florian Song, September 2018 - April 2019
        """
        print("Finding hydrophobics...")

        # Initiate list of hydrophobic interactions

        self._all_possible_hphobic_graph = nx.Graph()

        # Loop through all atoms
        for atom1 in self.protein.atoms:

            # Requirements for atom1 to be eligible: only Carbon or Sulfur and only bonded to Carbon, Sulfur or Hydrogen
            if atom1.element in ("C", "S") and self.only_bonded_to_CSH(atom1):

                for atom2 in self.protein.atoms[self.possible_bonds[atom1.id]]:

                    # Remaining requirements for hydrophobic interactions to be feasible
                    # Python's logical and/or are short circuit evaluated,
                    # so putting all conditions in one is fine,
                    # if the most basic condition is in first place
                    conditions = (
                        atom1.id < atom2.id
                        and atom2.element in ("C", "S")
                        and self.only_bonded_to_CSH(atom2)
                        and not in_same_residue(atom1, atom2)
                        and not in_third_neighbourhood(
                            self.covalent_bonds_graph, atom1, atom2
                        )
                    )
                    if conditions:
                        distance = distance_between_two_atoms(atom1, atom2)
                        energy = self.hydrophobic_potential(distance)
                    else:
                        energy = None

                    if energy is not None:
                        self._all_possible_hphobic_graph.add_edge(
                            atom1.id,
                            atom2.id,
                            # weight=-1 * energy,
                            distance=distance,
                            energy=energy,
                        )

        # The code further down won't work if the graph is empty.
        if nx.is_empty(self._all_possible_hphobic_graph):
            return

        # Compute the RMST of all eligible hydrophobic interactions
        matches = self._hydrophobic_selection2(self._all_possible_hphobic_graph)

        if self.hydrophobic_burn_bridges:
            # Additional step to RMST sparsification: removal of graph bridges
            # This step is not recommended by default, but presents an interesting additional sparsification
            # A bridge is an edge of a graph whose deletion increases its number of connected components.
            # Note that here we do not have to worry about weighting
            # In order to use networkx, need to initialise new Graph
            rmst_graph = nx.Graph(matches)

            # Use networkx to find all bridges in the graph and remove them
            bridges = list(nx.bridges(rmst_graph))
            rmst_graph.remove_edges_from(bridges)
            matches = rmst_graph.edges

            print(
                "    Removed bridges: "
                + str(len(bridges))
                + "; Final # hydrophobic interactions: "
                + str(len(matches))
                + ", components: "
                + str(nx.number_connected_components(nx.Graph(matches)))
            )

        if self.hydrophobic_k_core:
            # Additional step to RMST sparsification: computing the k-core
            # This step is not recommended by default, but presents an interesting additional sparsification
            # A k-core is a maximal subgraph s.t. no node has degree less than k.
            # Note that here we do not have to worry about weighting
            # In order to use networkx, need to initialise new Graph
            rmst_graph = nx.Graph(matches)

            # Use networkx to prune first degree nodes off
            k = int(self.hydrophobic_k_core)
            matches = nx.k_core(rmst_graph, k).edges

            print(
                "    Removed {} k-core shell!".format(
                    str(k) + {1: "st", 2: "nd", 3: "rd"}.get(k % 10, "th")
                )
                + " Final # hydrophobic interactions: "
                + str(len(matches))
                + ", components: "
                + str(nx.number_connected_components(nx.Graph(matches)))
            )

        # Sort the final hydrophobic interactions for consistency
        matches = sorted([sorted(x) for x in matches])

        # Finally, write all bonds to self.bonds
        for bond in matches:
            atom1, atom2 = self.protein.atoms[bond[0]], self.protein.atoms[bond[1]]
            bond_strength = self._all_possible_hphobic_graph[bond[0]][bond[1]]["energy"]
            # bond_strength *= -self.k_factor * 4.184 / 6.022
            bond_strength *= -1
            self.bonds.append(
                bagpype.molecules.Bond([], atom1, atom2, bond_strength, "HYDROPHOBIC")
            )

        # Calculate total hydrophobic energy for command line output
        total_hydrophobic_energy = sum(
            [self._all_possible_hphobic_graph[i][j]["energy"] for i, j in matches]
        )
        print(
            "    Total energy of hydrophobic effect: "
            + str(round(total_hydrophobic_energy, 2))
            + " kcal/mol"
        )

    def _hydrophobic_selection_legacyNetworkx(self, graph):
        """
        This is an older, but more readable implementation of RMST using Networkx.
        Please see the next function for a much faster and more memory-efficient version.
        """
        # First step is to calculate a minimum spanning tree, note that the weight is "energy", ie negative values, units kcal/mol
        mst = nx.minimum_spanning_tree(graph, weight="energy")

        # notmst contains all edges that are in graph but not in mst
        notmst = nx.difference(graph, mst)

        # Initialise the final output list of accepted edges
        matches = sorted(mst.edges)

        # Find d_i (as defined by RMST). This is the strongest interaction originating at i.
        D = nx.adjacency_matrix(graph, weight="energy")
        d = D.min(axis=0).toarray().flatten().tolist()
        node_list = list(graph.nodes)

        for edge_not_in_mst in notmst.edges:
            i, j = edge_not_in_mst[0], edge_not_in_mst[1]

            # Find the path between i and j along the MST and the corresponding weights
            path = nx.shortest_path(mst, source=i, target=j)
            weights_along_path = [graph[u][v]["energy"] for u, v in zip(path[:-1], path[1:])]

            # mlink is the maximum of the weights along the MST path
            mlink = max(weights_along_path)

            # RMST criterion for adding edge back into the tree
            # hydrophobic_RMST_gamma is the gamma parameter as described in RMST
            left_hand_side = (
                mlink
                + self.hydrophobic_RMST_gamma
                * abs(d[node_list.index(i)] + d[node_list.index(j)])
                / 2
            )
            right_hand_side = graph[i][j]["energy"]

            if left_hand_side > right_hand_side:
                matches += [(i, j)]

        print(
            "    RMST sparsification used. Accepted: "
            + str(len(matches) - len(mst.edges))
            + ", rejected: "
            + str(len(graph.edges) - len(matches))
            + "; MST size: "
            + str(len(mst.edges))
        )

        return sorted(matches)

    def _hydrophobic_selection2(self, graph):
        """
        This function represents the sparsification step.
        Sparsification is done via a modified version of RMST (relaxed minimum spanning tree).
        Note that the computations below may seem unnecessarily complicated, but
        are by a large margin faster than the more readable Networkx implementation above.
        Reference:
        Beguerisse-Diaz, M., Vangelov, B. & Barahona, M.
        Finding role communities in directed networks using Role-Based Similarity, Markov Stability and the Relaxed Minimum Spanning Tree.
        2013 IEEE Global Conference on Signal and Information Processing 937–940 (IEEE, 2013). doi:10.1109/GlobalSIP.2013.6737046
        """

        node_list = list(graph.nodes)
        D = nx.adjacency_matrix(graph, weight="energy", nodelist=node_list).todense()
        N = np.shape(D)[0]
        node_dictionary = dict(zip(range(N), node_list))

        # Use a modified version of Prim's algorithm
        Emst, LLink = self._RMST_prim_algorithm(D)

        Dtemp = D + np.eye(N) * np.amax(D)

        mD = np.amin(Dtemp, 0)
        mD = np.abs(np.tile(mD, (N, 1)) + np.transpose(np.tile(mD, (N, 1)))) / 2
        mD *= self.hydrophobic_RMST_gamma

        E_criterion = np.greater(LLink + mD, D).astype(int)
        E_final = np.multiply(E_criterion, D)

        nonzeros = np.nonzero(np.triu(E_final))
        matches = list(
            zip(
                (node_dictionary[key] for key in nonzeros[0].tolist()),
                (node_dictionary[key] for key in nonzeros[1].tolist()),
            )
        )

        print(
            "    RMST sparsification used. Accepted: "
            + str(len(matches) - np.count_nonzero(np.triu(Emst)))
            + ", rejected: "
            + str(len(graph.edges) - len(matches))
            + "; MST size: "
            + str(np.count_nonzero(np.triu(Emst)))
        )

        return matches

    def _RMST_prim_algorithm(self, D):
        """
        A very fast implementation of the first half of the RMST algorithm.
        Credit:
        """

        # Initialise matrix containing all largest links along MST
        LLink = -10 * np.ones(np.shape(D))

        # Number of nodes in the network
        N = np.shape(D)[0]

        # Allocate a matrix for the edge list
        E = np.zeros(np.shape(D))

        # Start with a node
        mstidx = np.full(shape=1, fill_value=0)
        otheridx = np.arange(1, N, 1)

        T = D[0, otheridx]
        P = np.zeros((np.size(T)))

        while T.size > 0:
            i = np.argmin(T)
            idx = otheridx[i]

            # Start with a node
            E[idx, int(P[i])] = D[idx, int(P[i])]
            E[int(P[i]), idx] = D[int(P[i]), idx]

            # 1) Update the longest links
            # indexes of the nodes without the parent
            idxremove = np.where(P[i] == mstidx)
            tempmstidx = mstidx
            tempmstidx = np.delete(tempmstidx, idxremove)

            # 2) update the link to the parent
            LLink[idx, int(P[i])] = D[idx, int(P[i])]
            LLink[int(P[i]), idx] = D[int(P[i]), idx]

            # 3) find the maximal
            tempLLink = np.maximum(LLink[int(P[i]), tempmstidx], D[idx, int(P[i])])
            LLink[idx, tempmstidx] = tempLLink
            LLink[tempmstidx, idx] = tempLLink

            # As a node is added clear his entries
            P = np.delete(P, i)
            T = np.delete(T, i)

            # Add the node to the list
            mstidx = np.append(mstidx, idx)

            # Remove the node from the list of the free nodes
            otheridx = np.delete(otheridx, i)

            # update the distance matrix
            Ttemp = D[idx, otheridx]

            if len(T) > 0:
                idxless = (Ttemp < T).nonzero()
                T[idxless] = Ttemp[idxless]
                P[
                    idxless #[1] 
                ] = idx  # [1] is necessary since np.where seems to always consider two dimensions --> Maybe not anymore (KM)?

        return E, LLink

    def hydrophobic_potential(self, r):
        """Hydrophobic potential as defined in
        Lin, M. S., Fawzi, N. L. & Head-Gordon, T.
        Hydrophobic Potential of Mean Force as a Solvation Function for Protein Structure Prediction. Structure 15, 727–740 (2007).
        """

        c = np.array([3.81679, 5.46692, 7.11677])
        w = np.array([1.68589, 1.39064, 1.57417])
        h = np.array([-0.73080, 0.20016, -0.09055])
        presum = h * np.exp(-(((r - c) / w) ** 2))

        return np.sum(presum)

    def only_bonded_to_CSH(self, atom):
        """Check whether atom is only bonded to Carbon, Sulfur or Hydrogen"""
        if self.hydrophobic_neighbourhood == 1:
            for nhbr in self.covalent_bonds_graph.neighbors(atom.id):
                if self.protein.atoms[nhbr].element not in ["C", "S", "H"]:
                    return False
            return True

        elif self.hydrophobic_neighbourhood == 2:
            first_and_second_nbhd = set(
                sec_neighborhood(self.covalent_bonds_graph, atom.id)
            ).union(set(nhbr for nhbr in self.covalent_bonds_graph.neighbors(atom.id)))
            for item in first_and_second_nbhd:
                if self.protein.atoms[item].element not in ["C", "S", "H"]:
                    return False
            return True

        else:
            raise GraphConstructionError(
                "The extent for the neighbourhood variable needs to be either 1 or 2. "
            )

    ########################
    # STACKED INTERACTIONS #
    ########################

    def find_stacked(self):
        """Function that implements pi stacking interactions, with inspiration taken from Antoine Delmotte's DNA code.
        No input, function will add bonds to internal bond list

        Florian Song, May 2017
        """
        print("Finding stacked interactions in DNA...")

        # Parameters for DNA stacking
        energy_threshold = (
            0.0019872041 * 300  # * (self.k_factor * 4.184 / 6.022)
        )  # Energy of thermal fluctuations at temperature 300 K
        A = 0.214
        C = 4.7e4
        alpha = 12.35
        epsilon = 4.0

        def get_atom_specific_parameters(atom_name):
            """
            Function to get atom-specific parameters, in particular K (???) & R (vdW radii)
            input: atom name
            output: tuple of relevant K and R
            """
            K = (1.0, 1.0, 1.0, 1.18, 1.36)  # Respectively for H, C, C_arom, N and O
            R = (1.20, 1.70, 1.77, 1.6, 1.5)  # Respectively for H, C, C_arom, N and O

            atom_name = atom_name.strip()
            if atom_name[0] == "H":
                element_identifier = 0
            elif atom_name[0] == "C":
                if atom_name == "C7":
                    element_identifier = 1
                else:
                    element_identifier = 2
            elif atom_name[0] == "N":
                element_identifier = 3
            elif atom_name[0] == "O":
                element_identifier = 4
            else:
                raise GraphConstructionError(
                    "Could not find atom: "
                    + atom_name
                    + " for atom-specific parameters in stacked interactions. "
                )
            return K[element_identifier], R[element_identifier]

        def get_pisigma_charges(base, normal, coord, base_atom_name):
            """
            Function to get sigma and pi charges from data in parameters.py
            input:
            base = one of DA, DC, DG, DT
            normal = np vector in 3d, the normal to the ring plane
            coord = np vector in 3d, coordinates of the relevant atom
            base_atom_name = name of relevant atom, eg. "C2"
            """

            # retrieve the relevant dictionary from parameters.py
            dictio = {
                "DA": bagpype.parameters.DA_sigma_pi,
                "DC": bagpype.parameters.DC_sigma_pi,
                "DT": bagpype.parameters.DT_sigma_pi,
                "DG": bagpype.parameters.DG_sigma_pi,
            }[base]

            # retrieve charges and build list: [pi, sigma, pi]
            atom_charges = dictio[base_atom_name]
            q = [atom_charges[1]]
            q.extend(atom_charges)

            # list of coordinates for point charges
            above = coord + 0.47 * normal
            below = coord - 0.47 * normal
            c = [above, coord, below]

            return q, c

        # lists of indices for all atoms in the nucleobase (on the basis of which the energies are calculated)
        # as well as indices for the rings only
        dna_atom_inds = {}
        dna_atom_ring = {}
        for atom in self.protein.atoms:
            if (
                atom.res_name in ["DT", "DC", "DA", "DG"]
                and "'" not in atom.name
                and "P" not in atom.name
            ):
                dna_atom_inds.setdefault(
                    (atom.chain, int(atom.res_num), atom.res_name), []
                ).append(atom.id)
                if atom.name in ["C2", "C4", "C5", "C6", "N1", "N3"]:
                    dna_atom_ring.setdefault(
                        (atom.chain, int(atom.res_num), atom.res_name), {}
                    ).update({atom.name: atom.id})

        close_DNA_residues = []

        def determine_if_DNA_residues_are_linked(set1, set2):
            for n1 in set1:
                for n2 in self.possible_bonds[n1]:
                    if n2 in set2:
                        return True
            return False

        set_nuclear_bases = dna_atom_inds.keys()
        for pair_of_bases in itertools.combinations(set_nuclear_bases, 2):
            base1, base2 = pair_of_bases
            set_of_atoms1, set_of_atoms2 = (
                set(dna_atom_inds[base1]),
                set(dna_atom_inds[base2]),
            )

            if determine_if_DNA_residues_are_linked(set_of_atoms1, set_of_atoms2):
                close_DNA_residues.append(pair_of_bases)

        # Initialisations
        sum_vdw_electro = {}

        # ENERGY CALCULATIONS:
        # for each pair of nucleobases calculate the energies between them using every single pair of atoms
        # formulae for these are in Antoine's thesis
        for pair_i in close_DNA_residues:

            base_key1, base_key2 = pair_i

            # retrieve list of atoms in particular base, get the name of base and compute the normal to the plane
            id_list1 = dna_atom_inds[base_key1]
            base1 = base_key1[2]
            normal1 = np.cross(
                self.protein.atoms[id_list1[0]].xyz - self.protein.atoms[id_list1[1]].xyz,
                self.protein.atoms[id_list1[0]].xyz - self.protein.atoms[id_list1[2]].xyz,
            )
            normal1 = normal1 / np.linalg.norm(normal1)

            id_list2 = dna_atom_inds[base_key2]
            base2 = base_key2[2]
            normal2 = np.cross(
                self.protein.atoms[id_list2[0]].xyz - self.protein.atoms[id_list2[1]].xyz,
                self.protein.atoms[id_list2[0]].xyz - self.protein.atoms[id_list2[2]].xyz,
            )
            normal2 = normal2 / np.linalg.norm(normal2)

            # compute van der Waals component for every pair of atoms between both nucleobases
            vdw = 0
            for id1 in id_list1:
                K1, R1 = get_atom_specific_parameters(self.protein.atoms[id1].name)

                for id2 in id_list2:
                    K2, R2 = get_atom_specific_parameters(self.protein.atoms[id2].name)

                    z = np.linalg.norm(
                            self.protein.atoms[id1].xyz - self.protein.atoms[id2].xyz
                        ) / (2.0 * np.sqrt(R1 * R2)).item()
                    
                    vdw += (
                        # (-self.k_factor * 4.184 / 6.022)
                        -1
                        * K1
                        * K2
                        * (C * np.exp(-alpha * z) - A / z ** 6.0)
                    )

            # do the same with the electrostatic component, including two 3x loops for the 3 point charges
            electro = 0
            for id1 in id_list1:
                q1, c1 = get_pisigma_charges(
                    base1, normal1, self.protein.atoms[id1].xyz, self.protein.atoms[id1].name
                )

                for id2 in id_list2:
                    q2, c2 = get_pisigma_charges(
                        base2,
                        normal2,
                        self.protein.atoms[id2].xyz,
                        self.protein.atoms[id2].name,
                    )

                    for m in range(3):
                        for n in range(3):
                            electro += (
                                # (-self.k_factor * 4.184 / 6.022)
                                -1
                                * (332 / epsilon)
                                * q1[m]
                                * q2[n]
                                / (np.linalg.norm(c1[m] - c2[n]))
                            )
            sum_vdw_electro[(base_key1, base_key2)] = vdw + electro

        # sum both energies and only keep those that surpass the threshold
        for key in list(sum_vdw_electro.keys()):
            if not sum_vdw_electro[key] > energy_threshold:
                sum_vdw_electro.pop(key)

        # spread this energy onto the 6 corresponding atoms of the rings
        for key in sorted(
            sum_vdw_electro, key=lambda x: (x[0][0], x[0][1], x[1][0], x[1][1])
        ):
            base_key1, base_key2 = key[0], key[1]

            edge_dic1, edge_dic2 = dna_atom_ring[base_key1], dna_atom_ring[base_key2]

            for ring_atom in ["C2", "C4", "C5", "C6", "N1", "N3"]:
                bond_strength = sum_vdw_electro[key] / 6.0

                atom1_id, atom2_id = edge_dic1[ring_atom], edge_dic2[ring_atom]
                atom1, atom2 = self.protein.atoms[atom1_id], self.protein.atoms[atom2_id]

                self.bonds.append(
                    bagpype.molecules.Bond([], atom1, atom2, bond_strength, "STACKED")
                )

    #############################
    # DNA BACKBONE INTERACTIONS #
    #############################

    def find_DNA_backbone(self):
        """Function that implements interactions between phosphates in DNA as per Antoine Delmotte's DNA code.
        No input, function will add bonds to internal bond list
        Florian, May 2017
        """
        print("Finding DNA backbone interactions...")

        # Various parameters
        delta = 0.24  # 0.1522
        epsilon = 4  # 80.
        concentration = 0.1  # Mol/l
        debye = 1 / (0.329 * (concentration ** 0.5))

        # get a list of all relevant atoms - all "OP1" atoms
        OP1_atoms = []
        for atom in self.protein.atoms:
            if atom.res_name in ["DT", "DC", "DA", "DG"] and atom.name == "OP1":
                OP1_atoms.append(atom.id)

        # For each pair of OP1 atoms, compute the interaction energy
        # (This is so inefficient but doesn't make too much of a difference in the grand scheme of things
        # -> think about more efficient implementation if DNA is huge)
        for i in range(len(OP1_atoms) - 1):
            for j in range(i, len(OP1_atoms)):
                atom1_id = OP1_atoms[i]
                atom2_id = OP1_atoms[j]

                # Consider only OP1's that are in the same chain and within one residue of each other
                if self.protein.atoms[atom1_id].chain == self.protein.atoms[
                    atom2_id
                ].chain and (
                    int(self.protein.atoms[atom1_id].res_num)
                    == int(self.protein.atoms[atom2_id].res_num) + 1
                    or int(self.protein.atoms[atom1_id].res_num)
                    == int(self.protein.atoms[atom2_id].res_num) - 1
                ):

                    # compute the bond energy using the formula stated in Antoine's thesis
                    rij = np.linalg.norm(
                        self.protein.atoms[atom1_id].xyz - self.protein.atoms[atom2_id].xyz
                    )
                    energy = abs(
                        # (-self.k_factor * 4.184 / 6.022)
                        -1
                        * (332 / epsilon)
                        * (delta ** 2)
                        / rij
                    ) * np.exp(-1 * rij / debye)

                    # add this to the bond dictionary
                    atom1 = self.protein.atoms[atom1_id]
                    atom2 = self.protein.atoms[atom2_id]
                    self.bonds.append(
                        bagpype.molecules.Bond([], atom1, atom2, energy, "BACKBONE")
                    )

    ##############################
    # ELECTROSTATIC INTERACTIONS #
    ##############################

    def find_electrostatics(self):
        """
        Load electrostatic bonds using LINK entries in the PDB file.
        Some of these may be covalent bonds though. These are added as well,
        but in a different sub-routine.
        """

        if self.protein.LINKs:
            print("Finding electrostatic interactions using LINK entries...")

            # epsilon is the dielectric constant
            epsilon = 4

            for LINK_entry in self._LINK_list:
                if LINK_entry[1]["is_covalent"]:
                    # For this case, see find_covalent().
                    pass
                else:
                    # Load the two atoms from the LINK entry parsed in parsing.
                    atom1, atom2 = LINK_entry[0]

                    # The bond distance given in the LINK entry is not always accurate.
                    bond_length = distance_between_two_atoms(atom1, atom2)

                    if bond_length > 10:
                        print(
                            (
                                "WARNING: The LINK entry between {} and {} has a distance value greater than 10A. "
                                "It will be skipped. A possible reason for this is due to multimer replication."
                            ).format(atom1, atom2)
                        )
                        continue

                    if LINK_entry[1]["distance"] != round(bond_length, 2):
                        print(
                            "WARNING: The LINK entry between {} and {} has a different distance value than the computed one:"
                            " Computed = {}, in PDB = {}. The computed one will be used.".format(
                                atom1,
                                atom2,
                                round(bond_length, 2),
                                LINK_entry[1]["distance"],
                            )
                        )

                    try:
                        # Find charges of the two atoms using charge database
                        # in bagpype.parameters file
                        charge1 = bagpype.parameters.charges[atom1.res_name][atom1.name]
                        charge2 = bagpype.parameters.charges[atom2.res_name][atom2.name]

                        # Calculate bond strength using Coulomb's law
                        bond_strength = (332 * charge1 * charge2) / (epsilon * bond_length)
                        # bond_strength *= -self.k_factor * 4.184 / 6.022
                        bond_strength *= -1
                        if bond_strength > 0:
                            bond = bagpype.molecules.Bond(
                                [], atom1, atom2, bond_strength, "ELECTROSTATIC"
                            )
                            self.bonds.append(bond)
                    except (KeyError):
                        print(
                            "WARNING: Charge of atom {0} from residue {1} ".format(
                                atom1.name, atom1.res_name
                            )
                            + "or atom {0} from residue {1} ".format(
                                atom2.name, atom2.res_name
                            )
                            + "could not be found in the charge database, please update. Ignoring this LINK entry for now."
                        )


# Functions that are used across different bond types and generally a lot throughout the script


def in_same_residue(atom1, atom2):
    return (
        atom1.res_num == atom2.res_num
        and atom1.chain == atom2.chain
        and atom1.res_name == atom2.res_name
    )


def distance_between_two_atoms(atom1, atom2):
    return np.round(np.linalg.norm(atom1.xyz - atom2.xyz).item(), capping_decimals)


def equilibrium_distance(atom1, atom2):
    return (
        bagpype.parameters.covalent_radii[atom1.element]
        + bagpype.parameters.covalent_radii[atom2.element]
    )


def sec_neighborhood(G, node):
    """Returns the second neighbourhood of a node in a Graph G as a set;
    does not include the node itself
    """
    sec_nbhood = set([node])
    for n in G[node]:
        sec_nbhood.update(G.neighbors(n))
    sec_nbhood.remove(node)
    return list(sec_nbhood)


def within_cov_bonding_distance(atom1, atom2, tolerance=0.1):
    """Checks distance between two atoms is within covalent
    bonding distance for that pair of elements.  Uses the
    parameters specified by Pyykkö (doi: 10.1002/chem.200901472).
    """
    try:
        cutoff = bagpype.parameters.distance_cutoffs[(atom1.element, atom2.element)]
    except KeyError:
        try:
            cutoff = bagpype.parameters.distance_cutoffs[(atom2.element, atom1.element)]
        except KeyError:
            cutoff = (
                bagpype.parameters.covalent_radii[atom1.element]
                + bagpype.parameters.covalent_radii[atom2.element]
            )
            cutoff += tolerance

    return (
        True
        if cutoff is not None and distance_between_two_atoms(atom1, atom2) < min(cutoff, 3.0)
        else False
    )


def in_third_neighbourhood(G, source_atom, target_atom):
    """check if a node is within distance at most d=3 from another node"""
    # length = nx.single_source_shortest_path_length(G, source_atom.id, cutoff=3)
    # return True if target_atom.id in length else False
    for edge in nx.bfs_edges(G, source=source_atom.id, depth_limit=3):
        if target_atom.id in edge:
            return True
    return False


def uniquify(bond_list):
    """Takes a list of bonds which may contain multiple bonds between
    the same two atoms and returns a list where these have been combined
    into a single bond with the interaction energies summed.

    Parameters
    ----------
    bond_list : BondList
      List of non-unique bonds

    Returns
    -------
    bonds_unique : BondList
      List of bonds where separate Bonds between the same two atoms are
      combined into a single Bond with the interaction energies summed
    """

    bonds_unique = bagpype.molecules.BondList()
    count = 0
    seen = {}
    for bond in bond_list:
        try:
            bonds_unique[seen[bond]].add_interaction(bond.weight, bond.bond_type)
        except:
            seen[bond] = count * 1
            bonds_unique.append(bond)
            count += 1
    return bonds_unique<|MERGE_RESOLUTION|>--- conflicted
+++ resolved
@@ -163,12 +163,7 @@
         if atoms_file_name is not None:
             self._write_atoms_to_csv_file(atoms_file_name[:-4]+'_'+self.protein.pdb_id[5:9]+'.csv')
         if bonds_file_name is not None:
-<<<<<<< HEAD
             self._write_bonds_to_csv_file(bonds_file_name)
-=======
-            self._write_bonds_to_csv_file(bonds_file_name[:-4]+'_'+self.protein.pdb_id[5:9]+'.csv')
-            np.save(f'adjacency_{self.protein.pdb_id[5:9]}.npy', nx.to_numpy_array(graph))
->>>>>>> cfbd3ee9
 
         if gexf_file_name is not None:
             graph_modded = graph.copy()
